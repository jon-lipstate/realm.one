--- conflicted
+++ resolved
@@ -21,11 +21,7 @@
 mod systems;
 mod constants;
 mod mech;
-<<<<<<< HEAD
-mod character_sprites;
 mod network;
-=======
->>>>>>> 22567778
 
 fn main() -> amethyst::Result<()> {
     amethyst::start_logger(Default::default());
